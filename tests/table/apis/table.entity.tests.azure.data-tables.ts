--- conflicted
+++ resolved
@@ -154,17 +154,12 @@
     await tableClient.delete();
   });
 
-<<<<<<< HEAD
   it("Should return bad request error for incorrectly formatted etags, @loki", async () => {
-=======
-  it("should find an int as a number, @loki", async () => {
->>>>>>> e5845ab1
     const partitionKey = createUniquePartitionKey();
     const testEntity: AzureDataTablesTestEntity = createBasicEntityForTest(
       partitionKey
     );
 
-<<<<<<< HEAD
     await tableClient.create();
 
     const result = await tableClient.createEntity(testEntity);
@@ -203,7 +198,15 @@
         );
       });
 
-=======
+    await tableClient.delete();
+  });
+
+  it("should find an int as a number, @loki", async () => {
+    const partitionKey = createUniquePartitionKey();
+    const testEntity: AzureDataTablesTestEntity = createBasicEntityForTest(
+      partitionKey
+    );
+
     await tableClient.create({ requestOptions: { timeout: 60000 } });
     const result = await tableClient.createEntity(testEntity);
     assert.ok(result.etag);
@@ -237,7 +240,7 @@
       })
       .next();
     assert.notStrictEqual(queryResult.value, undefined);
->>>>>>> e5845ab1
+
     await tableClient.delete();
   });
 });