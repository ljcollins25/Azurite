# Changelog

> Note. This file includes changes after 3.0.0-preview. For legacy Azurite changes, please goto GitHub [releases](https://github.com/Azure/Azurite/releases).

## Upcoming Release

General:

- Return 404 StatusCode when Storage account not exist
- Migrated tslint to eslint.
- Typescript upgraded from 4.2.4 to 4.9.5.
- Migrated test pipeline from Node.js 10/12 to Node.js 14/16/18.

Blob:

<<<<<<< HEAD
- Fixed issue for user delegation key when uploading a blob from a container SAS
=======
- Upgraded swagger spec to API version 2021-10-04.
>>>>>>> b10de356

Table:

- Fixed issue for querying on identifiers starting with underscore.
- Fixed issue for querying GUIDs using operators other than eq and ne
- GUID queries only support persistent storage on legacy (string) format GUIDs for eq and ne operators, other operators will only evaluate newly stored entities.

Queue:

- Fixed issue that queue service SAS without start time not work.

## 2023.02 Version 3.22.0

General:

- Bump up service API version to 2021-12-02

Table:

- Fixed issue that True/False in table query will fail the request.
- Fixed an issue: it cannot return result correctly when querying for a table entity with filters including some special characters.
- Fixed issue with decoding URIs from batch request submitted by old Azure Storage SDK.

## 2023.01 Version 3.21.0

General:

- Fixed shared key authentication failure when request uri contains "+"
- Stop accepting new connections and closes existing, idle connections (including keep-alives) without killing requests that are in-flight.

Blob:

- Support Copy Blob From URL API when use different source and destination account (in same Azurite instance).
- Support use of wildcard character to allow all subdomains of a given domain to make requests via CORS
- Add support for user delegation key.

Table:

- Added exit parameter to tests so they don't hang.
- Fixed request not fail on creating an entity without specifying a property value of type DateTimeOffset
- Fixes issues using and querying GUID types.
- Removes odata Timestamp type from entities when accept is set to minimalmetadata.
- Ensures no entities are returned when queries use $top=0.
- Fixes issues querying for binary values.
- Implements new query parsing logic.

## 2022.10 Version 3.20.1

General:

- Bump package version.

## 2022.10 Version 3.20.0

General:

- Make emulator start commands async so that they can be awaited by clients.

Blob:

- Add support for blob batch operation.

Table:

- TimeStamp and Etag use the same high precision value as source.

## 2022.09 Version 3.19.0

General:

- Bump up service API version to 2021-10-04
- Added support for docker image on arm64 architecture.
- Updated Readme by adding account key must be base64 encoded string.

Table:

- Correctly responds with status 202 on merge with non-existent entity.
- Properly differentiate between upsert and update in batch merge and replace.
- Added additional tests via raw REST tests.
- Correctly deletes a table that is a substring of another table.
- Adds Sample Go App to check that Batch responses work for Go SDK.
- Removes extra CRLFs from all serialized Batch responses, adds missing CRLF after Etag header.

## 2022.06 Version 3.18.0

General:

- Bump up service API version to 2021-08-06
- Modified the error messge for invalid API version to make it more actionable.

Blob:

- Fixed issue that startCopyFromURL and copyFromURL API not fail, when request container if-none-match="\*" and dest blob already exist.

Table:

- Reject table batch request bodies exceeding 4MB.
- Fix binary table property validation to be 64K bytes not 32K characters.
- Does not error when table created is a substring of another table.
- Correctly responds with status 404 on patch with non-existant entity.
- Fix pagination when no rowkey in continuation token

## 2022.04 Version 3.17.1

Table:

- Removes commas from RegEx checking key validity.
- Updated property check to handle null property and added regression test.

## 2022.04 Version 3.17.0

General:

- Bump up service API version to 2021-06-08
- Fixed SAS validation failure for version 2020-12-06 and later

Table:

- Fixed empty partition key and row key handling in batch write operations.
- Fixed batch reponse for Go SDK, includes additional CRLF on closure of changesetresponse section.
- Removed query strings from Location and DataServiceId batch response headers.
- Modified the deserialization of batch request for case that a raw / not url encoded % is present in the body.
- Added additional tests and checks for table names on creation.
- Added more granularity and precision to etags.
- Added checks for invalid characters in partition and row keys.
- Rejects entities with string props longer than 32K chars.
- Added check for body length greater than 4MB.

## 2022.02 Version 3.16.0

General:

- Bump up service API version to 2021-04-10
- Ensure the storage location exists, and allow relative paths in the VSCode extension settings that are resolved based on the workspace folder.
- Update Azure CI to use latest image of windows due to deprecation of `vs2017-win2016` image

Blob:

- Fixed issue that startCopyFromURL and copyFromURL API not respect `--disableProductStyleUrl` parameter in parse source Uri.

Queue:

- Fixed issue that queue list result is not in alphabetical order.
- Fixed class name of QueueSASAuthenticator mistakenly named BlobSASAuthenticator.

Table:

- Fixed issues with deleting entities using empty string for RowKey.
- Fixed HTTP 500 causes by continuation token containing non-ASCII. Values are now encoded with base64.
- Fixed a table sas test case failure.
- Added support for batch transaction rollback on error in batch.
- Fixes issues with Whitespacing in Table Queries
- Fixes issue with Edm Type Validation
- Fixes issue when trying to add entity with Boolean or Int32
- Failed table transaction correctly returns 409 Status code
- Refactors tests for Table APIs
- Adds several tests for Table APIs
- Fixes issues for upsert and merge with etag matching
- Allow any valid weak etag even though we know it will fail with a 412
- Added check for table query validity

## 2021.12 Version 3.15.0

General:

- Bump up service API version to 2021-02-12
- Fixed access to secondary location with IP style Uri from JS/.net SDK failure.
- Fixed an issue in Visual Studio Code extension, by changing the Location with relative path, from base on Visual Studio Code installation path, to base on the current opened workspace folder.

Blob:

- Fixed start copy blob fail with `x-ms-access-tier` header and from Archive blob in same account.

## 2021.10 Version 3.14.3

General:

- Added new parameter `--disableProductStyleUrl`, to force parsing storage account from request Uri path, instead of from request Uri host.
- Restored ability to connect to host.docker.internal.

Blob:

- Fixed list blob API "include" query parameter not work when not lower case, by make it case insensitive.
- Supported list container/blob with "include" query parameter as empty string.
- Added more allowed value to list blob request "include" query parameter:'tags', 'versions', 'deletedwithversions', 'immutabilitypolicy', 'legalhold', 'permissions'.
- Added more allowed value to list container request "include" query parameter: 'deleted'.
- Raised 416 when start range is bigger than blob length.
- Fixed issue that duplicated decode rscd, rsce, rscl and rsct of SAS token in input request Uri.

Queue:

- Fixed issue that expired message still can be get, peek, update, delete.

Table:

- Supported basic level of OAuth autentication on Table service.
- Removed extra CRLF from batch transaction response which caused issues for Microsoft.Azure.Cosmos.Table NuGet package.

Table:

- Fixed issue with incorrect results returned when using boolean values in query.
- Fixed issue with incorrect results returned with whitespacing and parens with int64 values in query.

## 2021.9 Version 3.14.2

Blob:

- Supported rscc, rscd, rsce, rscl, rsct query parameters in SAS tokens.
- Fixed Blob_Download API by adding header `x-ms-creation-time` in responds.

Table:

- Added getServiceProperties response.
- Added setServiceProperties response.
- Fixed paged queries across partitions.

## 2021.7 Version 3.14.1

General:

- Added support for generating standalone azurite.exe.

Table:

- Correctly returning the results of paginated queries.
- Added filter support for Query Tables operation.
- Corrected tokenization of queries in table storage.

## 2021.7 Version 3.14.0

General:

- Bump up service API version to 2020-10-02
- Added an example for run Azurite with https in docker in Readme

Blob:

- Fixed SAS-token validation for requests with Content-Encoding/Content-Language headers.
- Return `x-ms-copy-status` header from syncCopyFromURL.
- Fixed continuation token not work correctly when blob names are only number

Table:

- Added test for URI path parser and updated regex to allow for non standard dev store account names.
- Corrected serialization of errors during Entity Group Transactions.
- Corrected entity tests using invalid eTag formats.
- Added support for PATCH Verb in Table Batch Operations / Entity Group Transactions.
- Added /@Element to the odata.metadata response.
- Allowed use of empty string for partitionKey and rowKey on InsertEntity.

## 2021.6 Version 3.13.1

Blob:

- Fixed list containers, get service properties or account properties API failure, when request Uri has a suffix '/' after account name.
- Fixed get system container failure.

## 2021.6 Version 3.13.0

General:

- Bump up Azure Storage service API version to 2020-08-04.
- Updated typescript to 4.2.4.

Blob:

- Added check for invalid container name.

Table:

- Added check for invalid etag format.
- Added tests for invalid etag format.
- Corrected code to support typescript 4.2.4 update.
- Supported Table Service in Visual Studio Code extension.
- Fix an issue that query for Long Int fail in Metadata layer.
- Fix an issue of axios dependency.
- Added check for invalid table name.
- Improved handling of empty strings and strings with multiple spaces for query filters.

## 2021.4 Version 3.12.0

Table:

- Preview of Table Service in npm package and docker image. (Visual Studio Code extension doesn't support Table Service in this release)
- Allow empty RowKey in an entity.
- Fix etag format to be aligned with Azure server.
- Fix delet none exist table error code and error message, to be aligned with Azure server.
- Convert entity properties with type "Edm.DateTime" to UTC time, to be aligned with Azure server.
- Support Batch API.
- Allow complex RowKey and PartitionKey in batch API.
- Add support for replaying requests logged in debug logging.

## 2021.2 Version 3.11.0

- Bump up Azure Storage service API version to 2020-06-12.

Blob:

- Fix an issue that result of blobs enumeration cannot be parsed by Azure SDK for Go.
- Fix an issue that set tier to leased blob not work properly.
- Skip Content-Length check for Append Block if the `--loose` flag is set.
- BlockBlob_StageBlock now checks for Content-MD5 integrity, and will fail if this check does not pass.

## 2020.12 Version 3.10.0

- Bump up Azure Storage service API version to 2020-04-08.
- Add missing Azure Storage service API version 2019-10-10.

Blob:

- Fix an issue that Blob Lease properties are lost when overwrite an existing blob.
- Fix an issue that snapshot time is omitted in get block list.
- Fix an issue that no error throw when clear pages, get page ranges and upload pages with invalid page range.

## 2020.11 Version 3.11.0-table-alpha.1

- First Alpha version of Azurite V3 Table.

## 2020.10 Version 3.9.0

- Bump up Azure Storage service API version to 2020-02-10.
- Update Azurite and Azurite tests to reference Azure Storage SDK v12.
- Add handling of SIGTERM to gracefully stop the docker container.

Blob:

- Add support for async copy blobs across storage accounts within the same Azurite instance.
- Add support for async copy blobs on sql metadata store.
- Add support for blob syncCopyFromURL within same Azurite instance on loki metadata store.
- Allow mixed case characters for blob metadata prefix.
- Fix SqlBlobMetadataStore.getBlockList, to make it fail for non-existent blobs.

## 2020.07 Version 3.8.0

- Bump up Azure Storage service API version to 2019-12-12.
- Support skip request API version check by Azurite configuration parameter `--skipApiVersionCheck`.
- Fixed an issue that list blobs doesn't honor uncommitted include option.
- Updated docker base image to lts-alpine.
- Removed testing certs from docker image.

## 2020.04 Version 3.7.0

- Supported HTTPS endpoint. Specific parameter `azurite --cert server.cert --key server.key` to enable HTTPS mode.
- Supported basic level of OAuth autentication. Specific parameter `azurite --oauth basic` to enable OAuth autentication.

Blob:

- Supported append blob.
- Fixed a bug that stageBlock retry will remove existing block in Loki based implementation.

## 2020.03 Version 3.6.0

- Supported conditional headers.
- Compatible with upper case or lower case of x-ms-sequence-number-action values.
- Fixed issue that x-ms-blob-sequence-number of 0 should be returned for HEAD requests on Page blob.
- Uploading blocks with different lengths of IDs to the same blob will fail.
- Check if block blob exists should fail if blocks are all uncommitted.
- Case sensitive with metadata keys.

## 2020.02 Version 3.5.0

- Bump up Azure Storage service API version to 2019-07-07.
- Added description to clean up Azurite.
- Response for HEAD request will not return body and content-type.

Blob:

- Change the etag format to align with Azure Server behavior.
- Added missing last-modified header for get blob metadata request.

## 2019.12 Version 3.4.0

- Return the list of containers will be in sorted order.
- Fixed a bug that get/download blob snapshot fails.
- Check input request "x-ms-version" Header, only valid version are allowed.
- Fixed a race condition that GC will delete active write extents.
- Force flush data into disk before data upload request returns.
- [Breaking] By default Azurite will block requests with unsupported headers or parameters which may impact data integrity.
  - Skip this by switching to loose mode by Azurite configuration parameter `--loose`.

Blob:

- [Breaking] Azurite updates underline metadata schema which does not compatible with previous versions.
  - This version cannot guarantee compatible with persisted database models file by previous version. Remove previous metadata file and restart Azurite in case any errors.
- List blocks will filter the returned block list with input BlockListingFilter.
- Added support for CORS.
- AllowedHeaders and ExposedHeaders are optional now when setting CORS.
- Added support to create block blob with empty block list.
- Stage block cannot have blockID longer than 64.
- Fix the issue that Copy Blob will overwrite the destination blob Lease status.
- Fix the issue that Change Lease fail when blob lease id only matches the input ProposedLeaseId.
- Fix the issue that UploadPage, ClearPage will fail on leased Page blob, even input correct lease id.
- Update some lease error codes to align with Azure Storage.
- Fixed a bug that set blob tier doesn't work with account SAS.
- Fixed a bug that Azurite Blob service cannot start in Mac as Visual Studio Extension.
- Fixed a bug that persistency location cannot be customized through -l parameter.
- Fixed a bug that GC will remove uncommitted blocks.
- Fixed a bug that download page blob doesn't return content range header.
- Fixed a bug that uncommitted block blob invalid length.
- Fixed a bug that SetHTTPHeaders, SetMetadata won't update blob etag.
- Remove double quotation marks from list blob request returned blob etag, to align with Azure Server behavior.
- Fixed a bug that BlobTierInferred not change to false after SetBlobTier.
- Blocked set tier for page blob which requires premium storage account where Azurite provides standard storage account.
- GetPageRangesDiff API (incremental snapshot) now returns NotImplementedError.
- Fixed a bug that listing containers won't honor prefix with marker when using external metadata database.

Queue:

- AllowedHeaders and ExposedHeaders are optional now when setting CORS.
- Fix Put message fail with max messagettl.
- Updated message size calculation when checking 64KB limitation.

## 2019.11 Version 3.3.0-preview

- Azurite now supports customized account names and keys by environment variable `AZURITE_ACCOUNTS`.
- Improved logging for underlayer operations, such as persistency data read and write operations.
- Handled race condition of GC when sometimes newly created extents will be removed.
- Fixed a bug when uploading blob will fail when md5 header is empty string.
- Fixed a bug when sometimes list containers or blobs doesn't have proper lease status.
- [Breaking] This version cannot guarantee compatible with persisted database models in Azurite workspace used by previous version. Clean Azurite workspace folder and restart Azurite in case any errors. Notice that, data will be lost after cleaning Azurite workspace folder.

Blob:

- Fixed a bug that snapshot blob doesn't honor metadata options.
- Force alphabetical order for list blob results.
- Updated Azure Storage API version to 2019-02-02, and added following new features:
  - Supports new SAS format with blob snapshot.
  - Responses now includes x-ms-client-request-id when client request ID provided in request.
  - Copy Blob and Set Blob Tier APIs support the x-ms-rehydrate-priority.
- Improved container & blob lease implementation.
- Provided SQL based blob metadata store implementation.
- Added GC support for blob SQL metadata store.

Queue:

- Responses now includes x-ms-client-request-id when request provided client request ID.

## 2019.08 Version 3.2.0-preview

- Updated repository link to https to compatible with Visual Studio Code.

Blob:

- Fix listblobs order when filtering by prefix.

Queue:

- Added Azure Storage Queue Service features (API version: 2019-02-02).
- Decoupled persistence layer into service metadata storage and extent file storage.
- Supported Cors and Preflight in Queue service.

## 2019.06 Version 3.1.2-preview

- Integrated Azurite with Visual Studio Code as an extension.
- Added Visual Studio Code extension usage guidelines.
- Added Dockerfile and usage descriptions.
- Fixed an authentication issue when copy blob to override an existing blob with SAS.
- Return 404 for copy blob operation when source blob doesn't exist.
- Fixed an issue that metadata doesn't get copied when copy blob.
- Fixed GetBlockBlob missing Content-Range header

## 2019.05 Version 3.0.0-preview

- Initial Release of Azurite V3.<|MERGE_RESOLUTION|>--- conflicted
+++ resolved
@@ -13,11 +13,8 @@
 
 Blob:
 
-<<<<<<< HEAD
 - Fixed issue for user delegation key when uploading a blob from a container SAS
-=======
 - Upgraded swagger spec to API version 2021-10-04.
->>>>>>> b10de356
 
 Table:
 
