'use strict';

const BbPromise = require('bluebird'),
    Operations = require('./../../core/Constants').Operations,
    AzuriteQueueRequest = require('./../../model/queue/AzuriteQueueRequest'),
    QueueManager = require('./../../core/queue/QueueManager'),
    // Validation modules
    ValidationContext = require('./../../validation/queue/ValidationContext'),
    QueueCreationValidation = require('./../../validation/queue/QueueCreation'),
    QueueExistsValidation = require('./../../validation/queue/QueueExists'),
    QueueMessageSizeValidation = require('./../../validation/queue/QueueMessageSize'),
    QueueNameValidation = require('./../../validation/queue/QueueName');

module.exports = (req, res, next) => {
    BbPromise.try(() => {
        if (req.azuriteOperation === undefined) {
            res.status(501).send('Not Implemented yet.');
            return;
        }
        const request = req.azuriteRequest;
        const { queue, message } = QueueManager.getQueueAndMessage({ queueName: request.queueName, messageId: request.messageId });
        const validationContext = new ValidationContext({
            request: request,
            queue: queue,
            message: message
        })
        validations[req.azuriteOperation](validationContext);
        next();
    }).catch((e) => {
        res.status(e.statusCode || 500).send(e.message);
        if (!e.statusCode) throw e;
    });
}

const validations = {};

validations[Operations.Queue.CREATE_QUEUE] = (valContext) => {
    valContext
        .run(QueueNameValidation)
        .run(QueueCreationValidation);
}

validations[Operations.Queue.DELETE_QUEUE] = (valContext) => {
    valContext
        .run(QueueExistsValidation);
}
<<<<<<< HEAD
validations[Operations.Queue.SET_QUEUE_METADATA] = (valContext) => {
    valContext
        .run(QueueExistsValidation);
}
=======

validations[Operations.Queue.PUT_MESSAGE] = (valContext) => {
    valContext
        .run(QueueExistsValidation)
        .run(QueueMessageSizeValidation);
}
>>>>>>> 150ccd59
<|MERGE_RESOLUTION|>--- conflicted
+++ resolved
@@ -44,16 +44,13 @@
     valContext
         .run(QueueExistsValidation);
 }
-<<<<<<< HEAD
 validations[Operations.Queue.SET_QUEUE_METADATA] = (valContext) => {
     valContext
         .run(QueueExistsValidation);
 }
-=======
 
 validations[Operations.Queue.PUT_MESSAGE] = (valContext) => {
     valContext
         .run(QueueExistsValidation)
         .run(QueueMessageSizeValidation);
-}
->>>>>>> 150ccd59
+}