--- conflicted
+++ resolved
@@ -7,21 +7,12 @@
 class CreateContainer {
   constructor() {}
 
-<<<<<<< HEAD
-    process(azuriteRequest, res) {
+  process(azuriteRequest, res) {
         storageManager.createContainer(azuriteRequest)
-            .then((response) => {
-                response.send(res);
-            });
-    }
-=======
-  process(azuriteRequest, res) {
-    storageManager.createContainer(azuriteRequest).then((response) => {
-      res.set(response.httpProps);
-      res.status(201).send();
+        .then((response) => {
+          response.send(res);
     });
   }
->>>>>>> 9413bd7a
 }
 
 module.exports = new CreateContainer();