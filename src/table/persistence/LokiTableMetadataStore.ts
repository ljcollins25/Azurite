import { stat } from "fs";
import Loki from "lokijs";

import NotImplementedError from "../errors/NotImplementedError";
import StorageErrorFactory from "../errors/StorageErrorFactory";
import * as Models from "../generated/artifacts/models";
import Context from "../generated/Context";
import { Entity, Table } from "../persistence/ITableMetadataStore";
import { ODATA_TYPE, QUERY_RESULT_MAX_NUM } from "../utils/constants";
import { getTimestampString } from "../utils/utils";
import ITableMetadataStore from "./ITableMetadataStore";

/** MODELS FOR SERVICE */
interface IServiceAdditionalProperties {
  accountName: string;
}

export type ServicePropertiesModel = Models.TableServiceProperties &
  IServiceAdditionalProperties;

export default class LokiTableMetadataStore implements ITableMetadataStore {
  private readonly db: Loki;
  private readonly TABLES_COLLECTION = "$TABLES_COLLECTION$";
  private readonly SERVICES_COLLECTION = "$SERVICES_COLLECTION$";
  private initialized: boolean = false;
  private closed: boolean = false;

  public constructor(public readonly lokiDBPath: string) {
    this.db = new Loki(lokiDBPath, {
      autosave: true,
      autosaveInterval: 5000
    });
  }

  public async init(): Promise<void> {
    await new Promise<void>((resolve, reject) => {
      stat(this.lokiDBPath, (statError, stats) => {
        if (!statError) {
          this.db.loadDatabase({}, (dbError) => {
            if (dbError) {
              reject(dbError);
            } else {
              resolve();
            }
          });
        } else {
          // when DB file doesn't exist, ignore the error because following will re-create the file
          resolve();
        }
      });
    });

    // Create tables collection if not exists
    if (this.db.getCollection(this.TABLES_COLLECTION) === null) {
      this.db.addCollection(this.TABLES_COLLECTION, {
        // Optimization for indexing and searching
        // https://rawgit.com/techfort/LokiJS/master/jsdoc/tutorial-Indexing%20and%20Query%20performance.html
        indices: ["account", "table"]
      }); // Optimize for find operation
    }

    await new Promise<void>((resolve, reject) => {
      this.db.saveDatabase((err) => {
        if (err) {
          reject(err);
        } else {
          resolve();
        }
      });
    });

    this.initialized = true;
    this.closed = false;
  }

  public async close(): Promise<void> {
    await new Promise<void>((resolve, reject) => {
      this.db.close((err) => {
        if (err) {
          reject(err);
        } else {
          resolve();
        }
      });
    });

    this.closed = true;
  }

  public isInitialized(): boolean {
    return this.initialized;
  }

  public isClosed(): boolean {
    return this.closed;
  }

  public async createTable(context: Context, tableModel: Table): Promise<void> {
    // Check for table entry in the table registry collection
    const coll = this.db.getCollection(this.TABLES_COLLECTION);
    const doc = coll.findOne({
      account: tableModel.account,
      table: tableModel.table
    });

    // If the metadata exists, we will throw getTableAlreadyExists error
    if (doc) {
      throw StorageErrorFactory.getTableAlreadyExists(context);
    }

    coll.insert(tableModel);

    // now we create the collection to represent the table using a unique string
    const tableCollectionName = this.getTableCollectionName(
      tableModel.account,
      tableModel.table
    );
    const extentColl = this.db.getCollection(tableCollectionName);
    if (extentColl) {
      this.db.removeCollection(tableCollectionName);
    }

    this.db.addCollection(tableCollectionName, {
      // Optimization for indexing and searching
      // https://rawgit.com/techfort/LokiJS/master/jsdoc/tutorial-Indexing%20and%20Query%20performance.html
      indices: ["PartitionKey", "RowKey"]
    }); // Optimize for find operation
  }

  public async deleteTable(
    context: Context,
    table: string,
    account: string
  ): Promise<void> {
    // remove table reference from collection registry
    const coll = this.db.getCollection(this.TABLES_COLLECTION);
    const doc = coll.findOne({
      account,
      table
    });
    if (doc) {
      coll.remove(doc);
    } else {
      throw StorageErrorFactory.ResourceNotFound(context);
    }

    const tableCollectionName = this.getTableCollectionName(account, table);
    const tableEntityCollection = this.db.getCollection(tableCollectionName);
    if (tableEntityCollection) {
      this.db.removeCollection(tableCollectionName);
    }
  }

  public async queryTable(
    context: Context,
    account: string,
    queryOptions: Models.QueryOptions,
    nextTable?: string
  ): Promise<[Table[], string | undefined]> {
    const coll = this.db.getCollection(this.TABLES_COLLECTION);

    const filter = { account } as any;
    if (nextTable) {
      filter.table = { $gte: nextTable };
    }

    let queryWhere;
    try {
      queryWhere = this.generateQueryTableWhereFunction(queryOptions.filter);
    } catch (e) {
      throw StorageErrorFactory.getQueryConditionInvalid(context);
    }

    const top = queryOptions.top || 1000;

    const docList = coll
      .chain()
      .find(filter)
      .where(queryWhere)
      .simplesort("table")
      .limit(top + 1)
      .data();

    let nextTableName;
    if (docList.length > top) {
      const tail = docList.pop();
      nextTableName = tail.table;
    }

    if (!docList) {
      throw StorageErrorFactory.getEntityNotFound(context);
    }

    return [docList, nextTableName];
  }

  public async insertTableEntity(
    context: Context,
    table: string,
    account: string,
    entity: Entity
  ): Promise<Entity> {
    const tablesCollection = this.db.getCollection(this.TABLES_COLLECTION);
    const tableDocument = tablesCollection.findOne({
      account,
      table
    });
    if (!tableDocument) {
      throw StorageErrorFactory.getTableNotExist(context);
    }

    const tableEntityCollection = this.db.getCollection(
      this.getTableCollectionName(account, table)
    );
    if (!tableEntityCollection) {
      throw StorageErrorFactory.getTableNotExist(context);
    }

    const doc = tableEntityCollection.findOne({
      PartitionKey: entity.PartitionKey,
      RowKey: entity.RowKey
    });
    if (doc) {
      throw StorageErrorFactory.getEntityAlreadyExist(context);
    }

    entity.properties.Timestamp = getTimestampString(entity.lastModifiedTime);
    entity.properties["Timestamp@odata.type"] = "Edm.DateTime";

    tableEntityCollection.insert(entity);
    return entity;
  }

  public async insertOrUpdateTableEntity(
    context: Context,
    table: string,
    account: string,
    entity: Entity,
    ifMatch?: string
  ): Promise<Entity> {
    if (ifMatch === undefined) {
      // Upsert
      const existingEntity = await this.queryTableEntitiesWithPartitionAndRowKey(
        context,
        table,
        account,
        entity.PartitionKey,
        entity.RowKey
      );

      if (existingEntity) {
        // Update
        return this.updateTableEntity(context, table, account, entity, ifMatch);
      } else {
        // Insert
        return this.insertTableEntity(context, table, account, entity);
      }
    } else {
      // Update
      return this.updateTableEntity(context, table, account, entity, ifMatch);
    }

    // const tablesCollection = this.db.getCollection(this.TABLES_COLLECTION);
    // const tableDocument = tablesCollection.findOne({
    //   account,
    //   table
    // });
    // if (!tableDocument) {
    //   throw StorageErrorFactory.getTableNotExist(context);
    // }

    // const tableEntityCollection = this.db.getCollection(
    //   this.getTableCollectionName(account, table)
    // );
    // if (!tableEntityCollection) {
    //   throw StorageErrorFactory.getTableNotExist(context);
    // }

    // const doc = tableEntityCollection.findOne({
    //   PartitionKey: entity.PartitionKey,
    //   RowKey: entity.RowKey
    // }) as Entity;

    // if (!doc) {
    //   throw StorageErrorFactory.getEntityNotExist(context);
    // } else {
    //   // Test if etag value is valid
    //   if (ifMatch === "*" || doc.eTag === ifMatch) {
    //     tableEntityCollection.remove(doc);

    //     entity.properties.Timestamp = getTimestampString(
    //       entity.lastModifiedTime
    //     );
    //     entity.properties["Timestamp@odata.type"] = "Edm.DateTime";

    //     tableEntityCollection.insert(entity);
    //     return;
    //   }
    // }

    // throw StorageErrorFactory.getPreconditionFailed(context);
  }

  public async insertOrMergeTableEntity(
    context: Context,
    table: string,
    account: string,
    entity: Entity,
    ifMatch?: string
  ): Promise<Entity> {
    if (ifMatch === undefined) {
      // Upsert
      const existingEntity = await this.queryTableEntitiesWithPartitionAndRowKey(
        context,
        table,
        account,
        entity.PartitionKey,
        entity.RowKey
      );

      if (existingEntity) {
        // Merge
        return this.mergeTableEntity(context, table, account, entity, ifMatch);
      } else {
        // Insert
        return this.insertTableEntity(context, table, account, entity);
      }
    } else {
      // Merge
      return this.mergeTableEntity(context, table, account, entity, ifMatch);
    }

    // const tablesCollection = this.db.getCollection(this.TABLES_COLLECTION);
    // const tableDocument = tablesCollection.findOne({
    //   account,
    //   table
    // });
    // if (!tableDocument) {
    //   throw StorageErrorFactory.getTableNotExist(context);
    // }

    // const tableEntityCollection = this.db.getCollection(
    //   this.getTableCollectionName(account, table)
    // );
    // if (!tableEntityCollection) {
    //   throw StorageErrorFactory.getTableNotExist(context);
    // }

    // const doc = tableEntityCollection.findOne({
    //   PartitionKey: entity.PartitionKey,
    //   RowKey: entity.RowKey
    // }) as Entity;

    // if (!doc) {
    //   throw StorageErrorFactory.getEntityNotExist(context);
    // } else {
    //   // Test if etag value is valid
    //   if (ifMatch === "*" || doc.eTag === ifMatch) {
    //     const mergedDEntity: Entity = {
    //       ...doc,
    //       ...entity,
    //       properties: {
    //         // TODO: Validate incoming odata types
    //         ...doc.properties,
    //         ...entity.properties,
    //         Timestamp: getTimestampString(entity.lastModifiedTime),
    //         "Timestamp@odata.type": "Edm.DateTime"
    //       },
    //       lastModifiedTime: context.startTime!
    //     };
    //     tableEntityCollection.remove(doc);
    //     tableEntityCollection.insert(mergedDEntity);
    //     return mergedDEntity;
    //   }
    // }
    // throw StorageErrorFactory.getPreconditionFailed(context);
  }

  public async deleteTableEntity(
    context: Context,
    table: string,
    account: string,
    partitionKey: string,
    rowKey: string,
    etag: string
  ): Promise<void> {
    const tablesCollection = this.db.getCollection(this.TABLES_COLLECTION);
    const tableDocument = tablesCollection.findOne({
      account,
      table
    });
    if (!tableDocument) {
      throw StorageErrorFactory.getTableNotExist(context);
    }

    const tableEntityCollection = this.db.getCollection(
      this.getTableCollectionName(account, table)
    );
    if (!tableEntityCollection) {
      throw StorageErrorFactory.getTableNotExist(context);
    }

    if (partitionKey !== undefined && rowKey !== undefined) {
      const doc = tableEntityCollection.findOne({
        PartitionKey: partitionKey,
        RowKey: rowKey
      }) as Entity;

      if (!doc) {
        throw StorageErrorFactory.getEntityNotFound(context);
      } else {
        if (etag !== "*" && doc.eTag !== etag) {
          throw StorageErrorFactory.getPreconditionFailed(context);
        }
      }

      tableEntityCollection.remove(doc);
      return;
    }

    throw StorageErrorFactory.getPropertiesNeedValue(context);
  }

  public async queryTableEntities(
    context: Context,
    account: string,
    table: string,
    queryOptions: Models.QueryOptions,
    nextPartitionKey?: string,
    nextRowKey?: string
  ): Promise<[Entity[], string | undefined, string | undefined]> {
    const tablesCollection = this.db.getCollection(this.TABLES_COLLECTION);
    const tableDocument = tablesCollection.findOne({
      account,
      table
    });
    if (!tableDocument) {
      throw StorageErrorFactory.getTableNotExist(context);
    }

    const tableEntityCollection = this.db.getCollection(
      this.getTableCollectionName(account, table)
    );
    if (!tableEntityCollection) {
      throw StorageErrorFactory.getTableNotExist(context);
    }

    let queryWhere;
    try {
      queryWhere = this.generateQueryEntityWhereFunction(queryOptions.filter);
    } catch (e) {
      throw StorageErrorFactory.getQueryConditionInvalid(context);
    }

    const maxResults = queryOptions.top || QUERY_RESULT_MAX_NUM;

    // .find using a segment filter is not filtering in the same way that the sorting function sorts
    // I think offset will cause more problems than it solves, as we will have to step and sort all
    // results here, so I am adding 2 additional predicates here to cover the cases with
    // multiple partitions and rows to paginate
    const result = tableEntityCollection
      .chain()
      .where(queryWhere)
      .where((data: any) => {
        if (nextRowKey !== undefined) {
          return data.RowKey >= nextRowKey;
        }
        return true;
      })
      .where((data: any) => {
        if (nextPartitionKey !== undefined) {
          return data.PartitionKey >= nextPartitionKey;
        }
        return true;
      })
      .sort((obj1, obj2) => {
        if (obj1.PartitionKey > obj2.PartitionKey) {
          return 1;
        } else if (obj1.PartitionKey === obj2.PartitionKey) {
          if (obj1.RowKey > obj2.RowKey) {
            return 1;
          } else if (obj1.RowKey === obj2.RowKey) {
            return 0;
          } else {
            return -1;
          }
        } else {
          return -1;
        }
      })
      .limit(maxResults + 1)
      .data();

    let nextPartitionKeyResponse;
    let nextRowKeyResponse;

    if (result.length > maxResults) {
      const tail = result.pop();
      nextPartitionKeyResponse = tail.PartitionKey;
      nextRowKeyResponse = tail.RowKey;
    }

    return [result, nextPartitionKeyResponse, nextRowKeyResponse];
  }

  public async queryTableEntitiesWithPartitionAndRowKey(
    context: Context,
    table: string,
    account: string,
    partitionKey: string,
    rowKey: string
  ): Promise<Entity | undefined> {
    const tableColl = this.db.getCollection(
      this.getTableCollectionName(account, table)
    );

    // Throw error, if table not exists
    if (!tableColl) {
      throw StorageErrorFactory.getTableNotExist(context);
    }

    // Get requested Doc
    const requestedDoc = tableColl.findOne({
      PartitionKey: partitionKey,
      RowKey: rowKey
    }) as Entity;

    return requestedDoc;
  }

  public async getTableAccessPolicy(
    context: Context,
    table: string
  ): Promise<Models.TableGetAccessPolicyResponse> {
    // TODO
    throw new NotImplementedError(context);
  }

  public async setTableAccessPolicy(
    context: Context,
    table: string
  ): Promise<Models.TableSetAccessPolicyResponse> {
    // TODO
    throw new NotImplementedError(context);
  }

  private async updateTableEntity(
    context: Context,
    table: string,
    account: string,
    entity: Entity,
    ifMatch?: string
  ): Promise<Entity> {
    const tablesCollection = this.db.getCollection(this.TABLES_COLLECTION);
    const tableDocument = tablesCollection.findOne({
      account,
      table
    });
    if (!tableDocument) {
      throw StorageErrorFactory.getTableNotExist(context);
    }

    const tableEntityCollection = this.db.getCollection(
      this.getTableCollectionName(account, table)
    );
    if (!tableEntityCollection) {
      throw StorageErrorFactory.getTableNotExist(context);
    }

    const doc = tableEntityCollection.findOne({
      PartitionKey: entity.PartitionKey,
      RowKey: entity.RowKey
    }) as Entity;

    if (!doc) {
      throw StorageErrorFactory.getEntityNotFound(context);
    }

    // Test if etag value is valid
    const encodedEtag = doc.eTag.replace(":", "%3A").replace(":", "%3A");
    let encodedIfMatch: string | undefined;
    if (ifMatch !== undefined) {
      encodedIfMatch = ifMatch!.replace(":", "%3A").replace(":", "%3A");
    }
    if (
      encodedIfMatch === undefined ||
      encodedIfMatch === "*" ||
      (encodedIfMatch !== undefined && encodedEtag === encodedIfMatch)
    ) {
      tableEntityCollection.remove(doc);

      entity.properties.Timestamp = getTimestampString(entity.lastModifiedTime);
      entity.properties["Timestamp@odata.type"] = "Edm.DateTime";

      tableEntityCollection.insert(entity);
      return entity;
    }

    throw StorageErrorFactory.getPreconditionFailed(context);
  }

  private async mergeTableEntity(
    context: Context,
    table: string,
    account: string,
    entity: Entity,
    ifMatch?: string
  ): Promise<Entity> {
    const tablesCollection = this.db.getCollection(this.TABLES_COLLECTION);
    const tableDocument = tablesCollection.findOne({
      account,
      table
    });
    if (!tableDocument) {
      throw StorageErrorFactory.getTableNotExist(context);
    }

    const tableEntityCollection = this.db.getCollection(
      this.getTableCollectionName(account, table)
    );
    if (!tableEntityCollection) {
      throw StorageErrorFactory.getTableNotExist(context);
    }

    const doc = tableEntityCollection.findOne({
      PartitionKey: entity.PartitionKey,
      RowKey: entity.RowKey
    }) as Entity;

    if (!doc) {
      throw StorageErrorFactory.getEntityNotFound(context);
    }

    // if match is URL encoded from the clients, match URL encoding
    // this does not always seem to be consisten...
    const encodedEtag = doc.eTag.replace(":", "%3A").replace(":", "%3A");
    let encodedIfMatch: string | undefined;
    if (ifMatch !== undefined) {
      encodedIfMatch = ifMatch!.replace(":", "%3A").replace(":", "%3A");
    }
    if (
      encodedIfMatch === undefined ||
      encodedIfMatch === "*" ||
      (encodedIfMatch !== undefined && encodedEtag === encodedIfMatch)
    ) {
      const mergedDEntity: Entity = {
        ...doc,
        ...entity,
        properties: {
          ...doc.properties
          // ...entity.properties
        }
      };

      // Merge inner properties
      for (const key in entity.properties) {
        if (Object.prototype.hasOwnProperty.call(entity.properties, key)) {
          if (key.endsWith(ODATA_TYPE)) {
            continue;
          }

          const value = entity.properties[key];
          mergedDEntity.properties[key] = value;

          if (entity.properties[`${key}${ODATA_TYPE}`] !== undefined) {
            mergedDEntity.properties[`${key}${ODATA_TYPE}`] =
              entity.properties[`${key}${ODATA_TYPE}`];
          } else {
            delete mergedDEntity.properties[`${key}${ODATA_TYPE}`];
          }
        }
      }

      tableEntityCollection.update(mergedDEntity);
      return mergedDEntity;
    } else {
      throw StorageErrorFactory.getPreconditionFailed(context);
    }
  }

  private getTableCollectionName(account: string, table: string): string {
    return `${account}$${table}`;
  }

  private static tokenizeQuery(originalQuery: string): string[] {
    // Escape a single backtick to prevent interpreting the start of a template literal.
    const query = originalQuery.replace(/`/g, "\\`");

    let tokenStart = 0;
    const tokens: string[] = [];
    let inString = false;
    let i: number;

    function appendToken() {
      if (i - tokenStart > 0) {
        let token: string;
        if (inString) {
          // Extract the token and unescape quotes
          token = query.substring(tokenStart, i).replace(/''/g, "'");

          // Extract the leading type prefix, if any.
          const stringStart = token.indexOf("'");
          const typePrefix = token.substring(0, stringStart);
          const backtickString =
            "`" + token.substring(typePrefix.length + 1) + "`";

          // Remove the GUID type prefix since we compare these as strings
          if (typePrefix === "guid") {
            token = backtickString;
          } else {
            token = typePrefix + backtickString;
          }
        } else {
          token = convertToken(query.substring(tokenStart, i));
        }

        if (token) {
          tokens.push(token);
        }
      }
      tokenStart = i + 1;
    }

    function convertToken(token: string): string {
      switch (token) {
        case "TableName":
          return "name";
        case "eq":
          return "===";
        case "gt":
          return ">";
        case "ge":
          return ">=";
        case "lt":
          return "<";
        case "le":
          return "<=";
        case "ne":
          return "!==";
        case "and":
          return "&&";
        case "or":
          return "||";
        case "not":
          return "!";
        default:
          return token;
      }
    }

    for (i = 0; i < query.length; i++) {
      if (inString) {
        // Look for a double quote, inside of a string.
        if (i < query.length - 1 && query[i] === "'" && query[i + 1] === "'") {
          i++;
          continue;
        } else if (query[i] === "'") {
          appendToken();
          inString = false;
        }
      } else if (query[i] === "(" || query[i] === ")") {
        if (i !== 0 && query[i - 1].match(/\d/) !== null) {
          // this is needed if query does not contain whitespace between number token and paren
          appendToken();
        }
        i--;
        appendToken();
        i++;
        tokens.push(query[i]);
        tokenStart++;
      } else if (/\s/.test(query[i])) {
        appendToken();
      } else if (query[i] === "'") {
        inString = true;
      }
    }

    appendToken();

    return tokens;
  }

  /**
   * @param query Query Tables $query string.
   */
  private generateQueryTableWhereFunction(
    query: string | undefined
  ): (entity: Table) => boolean {
    if (query === undefined) {
      return () => true;
    }

    const transformedQuery = LokiTableMetadataStore.transformTableQuery(query);

    // tslint:disable-next-line: no-console
    // console.log(query);
    // tslint:disable-next-line: no-console
    // console.log(transformedQuery);

    return new Function("item", transformedQuery) as any;
  }

  /**
   * Azurite V2 query tables implementation.
   */
  public static transformTableQuery(query: string): string {
    const systemProperties: Map<string, string> = new Map<string, string>([
      ["name", "table"]
    ]);
    const allowCustomProperties = false;

    return LokiTableMetadataStore.transformQuery(
      query,
      systemProperties,
      allowCustomProperties
    );
  }

  /**
   * @param query Query Enties $query string.
   */
  private generateQueryEntityWhereFunction(
    query: string | undefined
  ): (entity: Entity) => boolean {
    if (query === undefined) {
      return () => true;
    }

    const transformedQuery = LokiTableMetadataStore.transformEntityQuery(query);

    // tslint:disable-next-line: no-console
    // console.log(query);
    // tslint:disable-next-line: no-console
    // console.log(transformedQuery);

    return new Function("item", transformedQuery) as any;
  }

  /**
   * Azurite V2 query entities implementation as temporary workaround before new refactored implementation of querying.
   * TODO: Handle query types
   */
  public static transformEntityQuery(query: string): string {
    const systemProperties: Map<string, string> = new Map<string, string>([
      ["PartitionKey", "PartitionKey"],
      ["RowKey", "RowKey"]
    ]);
    const allowCustomProperties = true;

    return LokiTableMetadataStore.transformQuery(
      query,
      systemProperties,
      allowCustomProperties
    );
  }

  private static transformQuery(
    query: string,
    systemProperties: Map<string, string>,
    allowCustomProperties: boolean
  ): string {
    // If a token is neither a number, nor a boolean, nor a string enclosed with quotation marks it is an operand.
    // Operands are attributes of the object used within the where clause of LokiJS, thus we need to prepend each
    // attribute with an object identifier 'item.attribs'.
    let transformedQuery = "return ( ";
    let isOp = false;
    let previousIsOp = false;
    const tokens = LokiTableMetadataStore.tokenizeQuery(query);
    let counter = -1;
    for (let token of tokens) {
      counter++;
      if (token === "") {
        continue;
      }

      previousIsOp = isOp;
      isOp = ["===", ">", ">=", "<", "<=", "!=="].includes(token);

      if (
        !token.match(/\b\d+/) &&
        token !== "true" &&
        token !== "false" &&
        !token.includes("`") &&
        ![
          "===",
          ">",
          ">=",
          "<",
          "<=",
          "!==",
          "&&",
          "||",
          "!",
          "(",
          ")"
        ].includes(token)
      ) {
        if (systemProperties.has(token)) {
          transformedQuery += `item.${systemProperties.get(token)} `;
        } else if (allowCustomProperties) {
          // Datetime compare
          if (
            counter + 2 <= tokens.length - 1 &&
            tokens[counter + 2].startsWith("datetime")
          ) {
            transformedQuery += `new Date(item.properties.${token}).getTime() `;
          } else {
            transformedQuery += `item.properties.${token} `;
          }
        } else {
          throw Error(
            "Custom properties are not supported on this query type."
          );
        }
      } else {
        // Remove "L" from long int
        // 2039283L ==> 2039283
        const matchLongInt = token.match(/\b[0-9]*L\b/g);
        if (
          previousIsOp &&
          matchLongInt !== null &&
          matchLongInt.length === 1
        ) {
          token = token.replace(/L\b/g, "");
          // however, as long int is stored as string, we need to add inverted commas
          token = "'" + token + "'";
        } else if (previousIsOp && token.startsWith("datetime")) {
          token = token.replace(/\bdatetime\b/g, "");
          token = `new Date(${token}).getTime()`;
        } else if (
          previousIsOp &&
          (token.startsWith("X") || token.startsWith("binary"))
        ) {
          throw Error("Binary filter is not supported yet.");
        }

        transformedQuery += `${token} `;
      }
    }
    transformedQuery += ")";

    return transformedQuery;
  }
<<<<<<< HEAD

  /**
   * @param query Query Enties $query string.
   */
  private generateQueryEntityWhereFunction(
    query: string | undefined
  ): (entity: Entity) => boolean {
    if (query === undefined) {
      return () => true;
    }

    const transformedQuery = LokiTableMetadataStore.transformQuery(query);

    // tslint:disable-next-line: no-console
    // console.log(query);
    // tslint:disable-next-line: no-console
    // console.log(transformedQuery);

    return new Function("item", transformedQuery) as any;
  }

  /**
   * Get service properties for specific storage account.
   *
   * @param {string} account
   * @returns {Promise<ServicePropertiesModel | undefined>}
   * @memberof LokiBlobMetadataStore
   */
  public async getServiceProperties(
    context: Context,
    account: string
  ): Promise<ServicePropertiesModel | undefined> {
    const coll = this.db.getCollection(this.SERVICES_COLLECTION);
    if (coll) {
      const doc = coll.by("accountName", account);
      return doc ? doc : undefined;
    }
    return undefined;
  }
=======
>>>>>>> 562b679c
}<|MERGE_RESOLUTION|>--- conflicted
+++ resolved
@@ -941,7 +941,6 @@
 
     return transformedQuery;
   }
-<<<<<<< HEAD
 
   /**
    * @param query Query Enties $query string.
@@ -981,6 +980,4 @@
     }
     return undefined;
   }
-=======
->>>>>>> 562b679c
 }