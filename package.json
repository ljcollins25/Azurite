{
  "name": "azurite",
  "displayName": "Azurite",
  "description": "An open source Azure Storage API compatible server",
  "icon": "icon.png",
  "version": "3.9.0",
  "publisher": "Azurite",
  "categories": [
    "Other"
  ],
  "main": "./dist/src/main.js",
  "bin": {
    "azurite": "./dist/src/azurite.js",
    "azurite-blob": "./dist/src/blob/main.js",
    "azurite-queue": "./dist/src/queue/main.js",
    "azurite-table": "./dist/src/table/main.js"
  },
  "engines": {
    "node": ">=8.0.0",
    "vscode": "^1.39.0"
  },
  "dependencies": {
    "@azure/ms-rest-js": "^1.5.0",
    "args": "^5.0.1",
    "azure-storage": "^2.10.3",
    "etag": "^1.8.1",
    "express": "^4.16.4",
    "jsonwebtoken": "^8.5.1",
    "lokijs": "^1.5.6",
    "morgan": "^1.9.1",
    "multistream": "^2.1.1",
    "mysql2": "^2.1.0",
    "rimraf": "^2.6.3",
<<<<<<< HEAD
    "sequelize": "^5.18.4",
    "tedious": "^6.6.5",
    "tsc": "^1.20150623.0",
=======
    "sequelize": "^6.3.0",
    "tedious": "^9.2.1",
>>>>>>> 3a13d749
    "tslib": "^1.9.3",
    "uri-templates": "^0.2.0",
    "uuid": "^3.3.2",
    "winston": "^3.1.0",
    "xml2js": "^0.4.19"
  },
  "devDependencies": {
    "@azure/storage-blob": "^12.1.2",
    "@azure/storage-queue": "^12.0.5",
    "@types/args": "^3.0.0",
    "@types/async": "^3.0.1",
    "@types/bluebird": "^3.5.27",
    "@types/etag": "^1.8.0",
    "@types/express": "^4.16.0",
    "@types/jsonwebtoken": "^8.3.9",
    "@types/lokijs": "^1.5.2",
    "@types/mocha": "^5.2.6",
    "@types/morgan": "^1.7.35",
    "@types/multistream": "^2.1.1",
    "@types/node": "^13.1.0",
    "@types/rimraf": "^2.0.2",
    "@types/uri-templates": "^0.1.29",
    "@types/uuid": "^3.4.4",
    "@types/validator": "^10.11.3",
    "@types/vscode": "^1.39.0",
    "@types/xml2js": "^0.4.3",
    "autorest": "^2.0.4413",
    "cross-env": "^6.0.3",
    "cross-var": "^1.1.0",
    "husky": "^1.3.1",
    "lint-staged": "^10.4.2",
    "mocha": "^5.2.0",
    "prettier": "^2.1.2",
    "prettier-tslint": "^0.4.2",
<<<<<<< HEAD
    "ts-node": "^9.0.0",
    "tslint": "^5.20.1",
    "typescript": "^4.0.5",
=======
    "ts-node": "^7.0.1",
    "tslint": "^6.1.3",
    "typescript": "^3.1.4",
>>>>>>> 3a13d749
    "vsce": "^1.64.0"
  },
  "activationEvents": [
    "*",
    "onCommand:azurite.start",
    "onCommand:azurite.close",
    "onCommand:azurite.clean",
    "onCommand:azurite.start_blob",
    "onCommand:azurite.close_blob",
    "onCommand:azurite.clean_blob",
    "onCommand:azurite.start_queue",
    "onCommand:azurite.close_queue",
    "onCommand:azurite.clean_queue"
  ],
  "contributes": {
    "commands": [
      {
        "command": "azurite.start",
        "title": "Start",
        "category": "Azurite"
      },
      {
        "command": "azurite.close",
        "title": "Close",
        "category": "Azurite"
      },
      {
        "command": "azurite.clean",
        "title": "Clean",
        "category": "Azurite"
      },
      {
        "command": "azurite.start_blob",
        "title": "Start Blob Service",
        "category": "Azurite"
      },
      {
        "command": "azurite.close_blob",
        "title": "Close Blob Service",
        "category": "Azurite"
      },
      {
        "command": "azurite.clean_blob",
        "title": "Clean Blob Service",
        "category": "Azurite"
      },
      {
        "command": "azurite.start_queue",
        "title": "Start Queue Service",
        "category": "Azurite"
      },
      {
        "command": "azurite.close_queue",
        "title": "Close Queue Service",
        "category": "Azurite"
      },
      {
        "command": "azurite.clean_queue",
        "title": "Clean Queue Service",
        "category": "Azurite"
      }
    ],
    "configuration": [
      {
        "title": "Azurite",
        "properties": {
          "azurite.debug": {
            "type": "boolean",
            "default": false,
            "description": "Enable debug log into Visual Studio Code channel"
          },
          "azurite.silent": {
            "type": "boolean",
            "default": false,
            "description": "Disable access log into Visual Studio Code channel"
          },
          "azurite.loose": {
            "type": "boolean",
            "default": false,
            "description": "Enable loose mode which ignores unsupported headers and parameters"
          },
          "azurite.cert": {
            "type": "string",
            "default": "",
            "description": "Path to a locally-trusted pem or pfx certificate file path to enable HTTPS mode"
          },
          "azurite.key": {
            "type": "string",
            "default": "",
            "description": "Path to a locally-trusted pem key file, required when cert points to a pem file"
          },
          "azurite.pwd": {
            "type": "string",
            "default": "",
            "description": "Password for pfx file, required when cert points to a pfx file"
          },
          "azurite.oauth": {
            "type": "string",
            "default": "",
            "description": "Optional. OAuth level. Candidate values: \"basic\""
          },
          "azurite.location": {
            "type": "string",
            "description": "Workspace location folder path, by default Visual Studio Code current opened folder"
          },
          "azurite.blobHost": {
            "type": "string",
            "default": "127.0.0.1",
            "description": "Blob service listening endpoint, by default 127.0.0.1"
          },
          "azurite.blobPort": {
            "type": "number",
            "default": 10000,
            "description": "Blob service listening port, by default 10000"
          },
          "azurite.queueHost": {
            "type": "string",
            "default": "127.0.0.1",
            "description": "Queue service listening endpoint, by default 127.0.0.1"
          },
          "azurite.queuePort": {
            "type": "number",
            "default": 10001,
            "description": "Queue service listening port, by default 10001"
          },
          "azurite.skipApiVersionCheck": {
            "type": "boolean",
            "default": false,
            "description": "Skip the request API version check, request with all Api versions will be allowed."
          }
        }
      }
    ]
  },
  "scripts": {
    "vscode:prepublish": "npm run build",
    "vscode:publish": "vsce publish",
    "vscode:pack": "vsce package",
    "docker:prebuild": "echo skip",
    "docker:build": "npm run docker:prebuild && cross-var docker build --no-cache --rm -f \"Dockerfile\" -t xstoreazurite.azurecr.io/public/azure-storage/azurite:$npm_package_version . && cross-var docker tag xstoreazurite.azurecr.io/public/azure-storage/azurite:$npm_package_version xstoreazurite.azurecr.io/public/azure-storage/azurite:latest",
    "docker:build:internal": "npm run docker:prebuild && cross-var docker build --no-cache --rm -f \"Dockerfile\" -t xstoreazurite.azurecr.io/internal/azure-storage/azurite:$npm_package_version . && cross-var docker tag xstoreazurite.azurecr.io/internal/azure-storage/azurite:$npm_package_version xstoreazurite.azurecr.io/internal/azure-storage/azurite:latest",
    "docker:publish": "cross-var docker push xstoreazurite.azurecr.io/public/azure-storage/azurite:$npm_package_version",
    "docker:publish:internal": "cross-var docker push xstoreazurite.azurecr.io/internal/azure-storage/azurite:$npm_package_version",
    "build": "tsc",
    "build:autorest:debug": "autorest ./swagger/blob.md --typescript --typescript.debugger --use=E:/GitHub/XiaoningLiu/autorest.typescript.server",
    "build:autorest:blob": "autorest ./swagger/blob.md --typescript  --use=S:/GitHub/XiaoningLiu/autorest.typescript.server",
    "build:autorest:queue": "autorest ./swagger/queue.md --typescript  --use=S:/GitHub/XiaoningLiu/autorest.typescript.server",
    "build:autorest:table": "autorest ./swagger/table.md --typescript  --use=S:/GitHub/XiaoningLiu/autorest.typescript.server",
    "watch": "tsc -watch -p ./",
    "blob": "node -r ts-node/register src/blob/main.ts",
    "queue": "node -r ts-node/register src/queue/main.ts",
    "azurite": "node -r ts-node/register src/azurite.ts",
    "lint": "tslint -p tsconfig.json -c tslint.json src/**/*.ts",
    "test": "npm run lint && cross-env NODE_TLS_REJECT_UNAUTHORIZED=0 mocha --compilers ts-node/register --no-timeouts --grep @loki --recursive tests/**/*.test.ts tests/**/**/*.test.ts",
    "test:blob": "npm run lint && cross-env NODE_TLS_REJECT_UNAUTHORIZED=0 mocha --compilers ts-node/register --no-timeouts --grep @loki --recursive tests/blob/*.test.ts tests/blob/**/*.test.ts",
    "test:blob:sql": "npm run lint && cross-env cross-env NODE_TLS_REJECT_UNAUTHORIZED=0 AZURITE_TEST_DB=mysql://root:my-secret-pw@127.0.0.1:3306/azurite_blob_test mocha --compilers ts-node/register --no-timeouts --grep @sql --recursive tests/blob/*.test.ts tests/blob/**/*.test.ts",
    "test:blob:sql:ci": "npm run lint && cross-env cross-env NODE_TLS_REJECT_UNAUTHORIZED=0 AZURITE_TEST_DB=mysql://root:my-secret-pw@127.0.0.1:13306/azurite_blob_test mocha --compilers ts-node/register --no-timeouts --grep @sql --recursive tests/blob/*.test.ts tests/blob/**/*.test.ts",
    "test:queue": "npm run lint && cross-env NODE_TLS_REJECT_UNAUTHORIZED=0 mocha --compilers ts-node/register --no-timeouts --recursive tests/queue/*.test.ts tests/queue/**/*.test.ts",
    "test:table": "npm run lint && cross-env NODE_TLS_REJECT_UNAUTHORIZED=0 mocha --compilers ts-node/register --no-timeouts --recursive tests/table/*.test.ts tests/table/apis/*.test.ts tests/table/apis/**/*.test.ts",
    "clean": "rimraf dist typings *.log coverage __testspersistence__ temp __testsstorage__ .nyc_output debug.log *.vsix *.tgz",
    "clean:deep": "npm run clean && rimraf debug.log __*",
    "validate:npmpack:win": "npm install && npm run build && npm pack && cross-var npm install -g azurite-$npm_package_version.tgz && azurite -v && azurite-blob -v && azurite-queue -v",
    "validate:npmpack:linux_mac": "npm install && npm run build && npm pack && cross-var sudo npm install -g azurite-$npm_package_version.tgz && azurite -v && azurite-blob -v && azurite-queue -v",
    "db:migrate:blob:metadata": "sequelize db:migrate --config migrations/blob/metadata/config/config.json --migrations-path migrations/blob/metadata/migrations",
    "db:create:blob:metadata": "sequelize db:create --config migrations/blob/metadata/config/config.json --migrations-path migrations/blob/metadata/migrations"
  },
  "husky": {
    "hooks": {
      "pre-commit": "lint-staged"
    }
  },
  "repository": {
    "type": "git",
    "url": "https://github.com/azure/azurite.git"
  },
  "keywords": [
    "Azurite",
    "Azure",
    "Storage",
    "Blob",
    "Queue",
    "Emulator",
    "Microsoft"
  ],
  "author": "Microsoft",
  "license": "MIT",
  "bugs": {
    "url": "https://github.com/azure/azurite/issues"
  },
  "homepage": "https://github.com/azure/azurite#readme"
}<|MERGE_RESOLUTION|>--- conflicted
+++ resolved
@@ -31,14 +31,8 @@
     "multistream": "^2.1.1",
     "mysql2": "^2.1.0",
     "rimraf": "^2.6.3",
-<<<<<<< HEAD
-    "sequelize": "^5.18.4",
-    "tedious": "^6.6.5",
-    "tsc": "^1.20150623.0",
-=======
     "sequelize": "^6.3.0",
     "tedious": "^9.2.1",
->>>>>>> 3a13d749
     "tslib": "^1.9.3",
     "uri-templates": "^0.2.0",
     "uuid": "^3.3.2",
@@ -69,19 +63,13 @@
     "cross-env": "^6.0.3",
     "cross-var": "^1.1.0",
     "husky": "^1.3.1",
-    "lint-staged": "^10.4.2",
+    "lint-staged": "^8.2.1",
     "mocha": "^5.2.0",
     "prettier": "^2.1.2",
     "prettier-tslint": "^0.4.2",
-<<<<<<< HEAD
     "ts-node": "^9.0.0",
-    "tslint": "^5.20.1",
+    "tslint": "^6.1.3",
     "typescript": "^4.0.5",
-=======
-    "ts-node": "^7.0.1",
-    "tslint": "^6.1.3",
-    "typescript": "^3.1.4",
->>>>>>> 3a13d749
     "vsce": "^1.64.0"
   },
   "activationEvents": [
