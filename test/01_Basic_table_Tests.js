--- conflicted
+++ resolved
@@ -30,9 +30,6 @@
 const rowKeyForTestEntity2 = "2";
 const EntityNotFoundErrorMessage = 'The specified entity does not exist.';
 
-// use this to tune for the storage API response time on write.
-const tableWriteTimeout = 250;
-
 describe("Table HTTP Api tests", () => {
   const azurite = new Azurite();
   const tableEntity1 = {
@@ -69,12 +66,7 @@
             response
           ) {
             if (error === null) {
-<<<<<<< HEAD
-              entity1Created = true;
-              tableService.insertEntity(tableName, tableEntity2, function (
-=======
               tableService.insertEntity(tableName, tableEntity2, function(
->>>>>>> f47ee13b
                 error,
                 result,
                 response
@@ -103,24 +95,6 @@
   // if you make changes, please ensure that you test against both
   describe("GET Table Entities", () => {
     it("should retrieve Entity 1 by PartitionKey and RowKey", (done) => {
-<<<<<<< HEAD
-      // there is some race condition sometimes, depending on the speed of the testing system
-      // currently this delay solves it, until I can fix the before statement to deal
-      // with a promise for DB creation, and wrap test entity creation in said promise
-      // even though  the initialization of Azurite should be promisified already, this is prone
-      // to error.
-      if (entity1Created === false) {
-        const getE1 = setTimeout(() => {
-          singleEntityTest(done);
-        }, tableWriteTimeout);
-      } else {
-        singleEntityTest(done);
-      }
-    });
-
-    function singleEntityTest(cb) {
-=======
->>>>>>> f47ee13b
       // I create a new tableService, as the oringal above was erroring out
       //  with a socket close if I reuse it
       const retrievalTableService = createDevTableService();
@@ -171,23 +145,9 @@
     });
 
     it("should fail to retrieve a non-existing row with 404 EntityNotFound", (done) => {
-<<<<<<< HEAD
-      if (entity1Created === false) {
-        const getE1 = setTimeout(() => {
-          missingEntityTest(done);
-        }, tableWriteTimeout);
-      } else {
-        missingEntityTest(done);
-      }
-    });
-
-    function missingEntityTest(cb) {
-      const faillingLookupTableService = createDevTableService();
-=======
       const faillingLookupTableService = azureStorage.createTableService(
         "UseDevelopmentStorage=true"
       );
->>>>>>> f47ee13b
       faillingLookupTableService.retrieveEntity(
         tableName,
         partitionKeyForTest,
@@ -203,19 +163,6 @@
     // this test performs a query, rather than a retrieve (which is just a different implementation via
     // the SDK, but currently lands in the same place in our implementation which is using LokiJs)
     it("should fail to find a non-existing entity with 404 EntityNotFound", (done) => {
-<<<<<<< HEAD
-      if (entity1Created === false) {
-        const getE1 = setTimeout(() => {
-          missingEntityFindTest(done);
-        }, tableWriteTimeout);
-      } else {
-        missingEntityFindTest(done);
-      }
-    });
-
-    function missingEntityFindTest(cb) {
-=======
->>>>>>> f47ee13b
       const query = new azureStorage.TableQuery()
         .top(5)
         .where("RowKey eq ?", "unknownRowKeyForFindError");
@@ -229,31 +176,6 @@
         expect(response.statusCode).to.equal(404);
         done();
       });
-<<<<<<< HEAD
-    }
-
-    it("should not have an ETag header", (done) => {
-      const retrievalTableService = azureStorage.createTableService(
-        "UseDevelopmentStorage=true"
-      );
-      retrievalTableService.retrieveEntity(
-        tableName,
-        partitionKeyForTest,
-        rowKeyForTestEntity1,
-        function (error, result, response) {
-          expect(response.headers).not.to.have.property("etag");
-          const query = new azureStorage.TableQuery();
-          retrievalTableService.queryEntities(tableName, query, null, function (
-            error,
-            results,
-            response
-          ) {
-            expect(response.headers).not.to.have.property("etag");
-            done();
-          });
-        });
-=======
->>>>>>> f47ee13b
     });
   });
 
